--- conflicted
+++ resolved
@@ -49,13 +49,7 @@
 
     //Tests averaging
     c1.mergeWith(c3);
-<<<<<<< HEAD
-
     assertEquals(c1.getAverageScore(),sum/10,0.1);
-
-=======
-    assertEquals(c1.getAverageScore(),sum/10,0.1);
->>>>>>> 9ae8a630
 
     //Tests fold counting
     List<String> strC1Folds = c1.getFolds();
@@ -104,10 +98,7 @@
     c3.setEvaluationValues(0,0);
     c3.setEvaluationValues(0,1);
     c3.setEvaluationValues(0,2);
-<<<<<<< HEAD
 
-=======
->>>>>>> 9ae8a630
     assertTrue(c2.compareTo(c3)==0);
 
     c2.setEvaluationValues(0,3);
@@ -117,10 +108,7 @@
 
   @Test
   public void settersAndAveragerTest(){
-<<<<<<< HEAD
 
-=======
->>>>>>> 9ae8a630
     Configuration c1 = new Configuration("args_placeholder");
 
     Random rg = new Random();
@@ -140,10 +128,7 @@
 
   @Test
   public void rankerTest(){
-<<<<<<< HEAD
 
-=======
->>>>>>> 9ae8a630
     String temporaryTestLog = "test/ranker_test/temporaryTestLog.xml";
     String sortedTestLog = "test/ranker_test/sortedTestLog.xml" ;
 
@@ -178,10 +163,5 @@
   }
 
 
-<<<<<<< HEAD
-=======
-
-
->>>>>>> 9ae8a630
 
 }