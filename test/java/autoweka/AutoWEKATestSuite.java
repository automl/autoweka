package autoweka;

import org.junit.runner.RunWith;
import org.junit.runners.Suite;
import autoweka.instancegenerators.*;

import autoweka.smac.SMACTrajectoryParserTester;

@RunWith(Suite.class)
@Suite.SuiteClasses({
    UtilTester.class,
    MultiLevelTester.class,
    WekaArgumentConverterTester.class,
<<<<<<< HEAD
=======
    ConfigurationTester.class,
>>>>>>> 3c37332b
    SMACTrajectoryParserTester.class
})

public class AutoWEKATestSuite
{
}<|MERGE_RESOLUTION|>--- conflicted
+++ resolved
@@ -11,10 +11,7 @@
     UtilTester.class,
     MultiLevelTester.class,
     WekaArgumentConverterTester.class,
-<<<<<<< HEAD
-=======
     ConfigurationTester.class,
->>>>>>> 3c37332b
     SMACTrajectoryParserTester.class
 })
 
