--- conflicted
+++ resolved
@@ -24,14 +24,9 @@
 import org.slf4j.LoggerFactory;
 
 import static weka.classifiers.meta.AutoWEKAClassifier.configurationRankingPath;
-<<<<<<< HEAD
 import static weka.classifiers.meta.AutoWEKAClassifier.configurationMapPath;
 import static weka.classifiers.meta.AutoWEKAClassifier.foldwiseLogPath;
 
-=======
-import static weka.classifiers.meta.AutoWEKAClassifier.configurationInfoDirPath;
-import static weka.classifiers.meta.AutoWEKAClassifier.configurationHashSetPath;
->>>>>>> 251f05f9
 
 /**
  * Class that is responsible for actually running a WEKA classifier from start to finish using the Auto-WEKA argument format.
@@ -384,12 +379,9 @@
             {
                 //We're good, we can safely report this value and update the foldwise log.
                 res.setScoreFromEval(eval, instances);
-<<<<<<< HEAD
+
                 saveConfiguration(res,ciArgStrings,ciFold);
 
-=======
-                saveConfiguration(res,args,instanceStr);
->>>>>>> 251f05f9
             }
         } catch(Exception e) {
             log.debug("Evaluating classifier failed: {}", e.getMessage(), e);
@@ -491,9 +483,9 @@
     class BuilderThread extends WorkerThread
     {
         private AbstractClassifier mClassifier;
-        private Instances mTrainInstances;
 
         public BuilderThread(AbstractClassifier cls, Instances inst)
+		  private Instances mTrainInstances;
         {
             mClassifier = cls;
             mTrainInstances = inst;
