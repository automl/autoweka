--- conflicted
+++ resolved
@@ -207,17 +207,6 @@
         props.setProperty("org.xml.sax.parser", "com.sun.org.apache.xerces.internal.parsers.SAXParser");
         props.setProperty("javax.xml.parsers.DocumentBuilderFactory", "com.sun.org.apache.xerces.internal.jaxp.DocumentBuilderFactoryImpl");
         props.setProperty("javax.xml.parsers.SAXParserFactory", "com.sun.org.apache.xerces.internal.jaxp.SAXParserFactoryImpl");
-<<<<<<< HEAD
-    }
-
-    public static String getResamplingType(){
-        if(DEFAULT_RESAMPLING==Resampling.CrossValidation || DEFAULT_RESAMPLING==Resampling.MultiLevel || DEFAULT_RESAMPLING==Resampling.RandomSubSampling ){
-          return "examineFolds";
-        }else{
-          return "parseTrajectory";
-        }
-=======
->>>>>>> c6dd9d6c
     }
 
     /**
@@ -799,13 +788,7 @@
             res += "\n";
             res += eval.toClassDetailsString();
         } catch(Exception e) { }
-<<<<<<< HEAD
-
         res += "\n\nFor better performance, try giving Auto-WEKA more time.";
-
-=======
-        res += "\n\nFor better performance, try giving Auto-WEKA more time.";
->>>>>>> c6dd9d6c
         return res;
     }
 
