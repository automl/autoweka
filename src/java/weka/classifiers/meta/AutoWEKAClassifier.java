--- conflicted
+++ resolved
@@ -83,10 +83,6 @@
 
 import autoweka.Configuration;
 import autoweka.ConfigurationCollection;
-<<<<<<< HEAD
-=======
-import autoweka.ConfigurationRanker;
->>>>>>> 251f05f9
 
 /**
  * Auto-WEKA interface for WEKA.
@@ -107,13 +103,10 @@
     static final int DEFAULT_MEM_LIMIT = 1024;
     /** Default */
     static final int DEFAULT_N_BEST = 1;
-<<<<<<< HEAD
-	 /** Default */
+
+	 /** Default option for ensemble selection */
     static final boolean DEFAULT_ENSEMBLE_SELECTION = false;
 
-
-=======
->>>>>>> 251f05f9
     /** Internal evaluation method. */
     static enum Resampling {
         CrossValidation,
@@ -140,7 +133,6 @@
     static final String DEFAULT_EXTRA_ARGS = "initialIncumbent=RANDOM:acq-func=EI";
 
     /** The path for the sorted best configurations **/
-<<<<<<< HEAD
     public static final String configurationRankingPath = "EnsemblerLogging/configuration_ranking.xml";
 	 /** The path for a map which assigns a number to every config evaluated by smac.**/
 	 public static final String configurationMapPath = "EnsemblerLogging/configuration_map.txt";
@@ -148,13 +140,6 @@
     public static final String foldwiseLogPath = "EnsemblerLogging/foldwise_log.txt";
     /** The path for the directory with the instancewise predictions for each config **/
     public static final String instancewiseInfoDirPath  = "EnsemblerLogging/instancewisePredictions/";
-=======
-    public static final String configurationRankingPath = "ConfigurationLogging/configuration_ranking.xml";
-    /** The path for the log with the hashcodes for the configs we have **/
-    public static final String configurationHashSetPath = "ConfigurationLogging/configuration_hashes.txt";
-    /** The path for the directory with the configuration data and score **/
-    public static final String configurationInfoDirPath = "ConfigurationLogging/configurations/";
->>>>>>> 251f05f9
 
 
     /** The chosen classifier. */
@@ -187,12 +172,10 @@
     protected int memLimit = DEFAULT_MEM_LIMIT;
     /** The amout of best configurations to return as output*/
     protected int nBestConfigs = DEFAULT_N_BEST;
-<<<<<<< HEAD
+
 	 /** The amout of best configurations to return as output*/
 	 protected boolean ensembleSelection = DEFAULT_ENSEMBLE_SELECTION;
 
-=======
->>>>>>> 251f05f9
     /** The internal evaluation method. */
     protected Resampling resampling = DEFAULT_RESAMPLING;
     /** The arguments to the evaluation method. */
@@ -401,19 +384,6 @@
 		  ConfigurationCollection cc = new ConfigurationCollection(msExperimentPath+expName+"/"+foldwiseLogPath);
 		  cc.rank(msExperimentPath+expName,mBest.rawArgs);
 
-
-<<<<<<< HEAD
-=======
-        //Print log of best configurations
-        if (nBestConfigs>1){
-          ConfigurationRanker.rank( nBestConfigs , msExperimentPath+expName+"/", mBest.rawArgs);
-        }
-
-
-        // train model on entire dataset and save
-        as = new AttributeSelection();
->>>>>>> 251f05f9
-
 		  if (ensembleSelection){
 
 			long startTime= System.nanoTime();
@@ -583,13 +553,9 @@
         result.addElement(
             new Option("\tThe amount of best configurations to return.\n" + "\t(default: " + DEFAULT_MEM_LIMIT + ")",
                 "nBestConfigs", 1, "-nBestConfigs <limit>"));
-<<<<<<< HEAD
 		  result.addElement(
            new Option("\tIf you want to use the ensemble selection feature.\n" + "\t(default: " + DEFAULT_ENSEMBLE_SELECTION + ")",
                "ensembleSelectioncr", 1, "-ensembleSelection <limit>"));
-
-=======
->>>>>>> 251f05f9
         //result.addElement(
         //    new Option("\tThe type of resampling used.\n" + "\t(default: " + String.valueOf(DEFAULT_RESAMPLING) + ")",
         //        "resampling", 1, "-resampling <resampling>"));
@@ -625,12 +591,8 @@
         result.add("" + memLimit);
         result.add("-nBestConfigs");
         result.add("" + nBestConfigs);
-<<<<<<< HEAD
 		  result.add("-ensembleSelection");
 		  result.add("" + ensembleSelection);
-
-=======
->>>>>>> 251f05f9
         //result.add("-resampling");
         //result.add("" + resampling);
         //result.add("-resamplingArgs");
@@ -680,7 +642,6 @@
         }
 
 
-<<<<<<< HEAD
 		  tmpStr = Utils.getOption("ensembleSelection", options);
 		  if (tmpStr.length() != 0) {
 				ensembleSelection = Boolean.parseBoolean(tmpStr);
@@ -688,9 +649,6 @@
 				ensembleSelection = DEFAULT_ENSEMBLE_SELECTION;
 		  }
 
-
-=======
->>>>>>> 251f05f9
         //tmpStr = Utils.getOption("resampling", options);
         //if (tmpStr.length() != 0) {
         //    resampling = Resampling.valueOf(tmpStr);
@@ -789,33 +747,18 @@
 
 
    /**
-<<<<<<< HEAD
     * Set the maximum (not the exact) amount of configurations that will be given as output
     * @param The amount of best configurations desired by the user
     */
    public void setNBestConfigs(int nbc) {
-=======
-    * Set the amount of configurations that will be given as output
-    * @param The amount of best configurations desired by the user
-    */
-   public void setnBestConfigs(int nbc) {
->>>>>>> 251f05f9
        nBestConfigs = nbc;
    }
 
    /**
-<<<<<<< HEAD
-
     * Get the maximum amount of configurations to be given as output
     * @return The amount of best configurations that will be given as output
     */
    public int getNBestConfigs() {
-=======
-    * Get the memory limit.
-    * @return The amount of best configurations that will be given as output
-    */
-   public int getnBestConfigs() {
->>>>>>> 251f05f9
        return nBestConfigs;
    }
 
@@ -824,7 +767,6 @@
     * @return tip text for this property
     */
    public String nBestConfigsTipText() {
-<<<<<<< HEAD
        return "Maximum amount of the best configurations that should be returned as output";
    }
 
@@ -851,9 +793,6 @@
     */
    public String ensembleSelectionTipText() {
        return "If you want to use the ensemble selection feature, toggle this as true";
-=======
-       return "How many of the best configurations should be returned as output";
->>>>>>> 251f05f9
    }
 
 
@@ -980,36 +919,24 @@
             "attribute search arguments: " + (attributeSearchArgs != null ? Arrays.toString(attributeSearchArgs) : "[]") + "\n" +
             "attribute evaluation: " + attributeEvalClass + "\n" +
             "attribute evaluation arguments: " + (attributeEvalArgs != null ? Arrays.toString(attributeEvalArgs) : "[]") + "\n" +
-<<<<<<< HEAD
             "estimated error: " + estimatedError + "\n\n"; //@TODO looks like this error might be printing the wrong value, or at least the right value in a cryptic scale.
 
-=======
-            "estimated error: " + estimatedError + "\n\n";
->>>>>>> 251f05f9
         try {
             res += eval.toSummaryString();
             res += "\n";
             res += eval.toMatrixString();
             res += "\n";
             res += eval.toClassDetailsString();
-<<<<<<< HEAD
 
         } catch(Exception e) { }
 
 		  if(nBestConfigs>1){
 
 
-=======
-        } catch(Exception e) { /*TODO treat*/ }
-
-		  if(nBestConfigs>1){
-			  
->>>>>>> 251f05f9
+
 			  ConfigurationCollection cc = ConfigurationCollection.fromXML(msExperimentPath+expName+"/"+configurationRankingPath,ConfigurationCollection.class);
 			  List<Configuration> ccAL = cc.asArrayList();
 			  int fullyEvaluatedAmt = cc.getFullyEvaluatedAmt();
-
-<<<<<<< HEAD
 
 			  int smallest = (fullyEvaluatedAmt<nBestConfigs)?fullyEvaluatedAmt:nBestConfigs;
 			  res+= "\n\n------- "+smallest+" BEST CONFIGURATIONS -------";
@@ -1021,19 +948,11 @@
 			  }
 
 			  for(int i = 0;i<fullyEvaluatedAmt && i<nBestConfigs ;i++){
-=======
-			  res+= "\n\n------- "+fullyEvaluatedAmt+" BEST CONFIGURATIONS -------";
-			  res+= "\n\nThese are the "+fullyEvaluatedAmt+" best configurations, as ranked by SMAC";
-			  res+= "\nPlease note that this list only contains configurations evaluated on every fold.";
-			  res+= "\nIf you need more configurations, consider running Auto-WEKA for a longer time.";
-			  for(int i = 0;i<fullyEvaluatedAmt ;i++){
->>>>>>> 251f05f9
 				 res+= "\n\nConfiguration #"+(i+1)+":\nSMAC Score: "+ccAL.get(i).getAverageScore()+"\nArgument String:\n"+ccAL.get(i).getArgStrings();
 			  }
 			  res+="\n\n----END OF CONFIGURATION RANKING----";
 		  }
 
-<<<<<<< HEAD
 		  if(ensembleSelection){
 
 			  res+=  "\n\n------- ENSEMBLE OF MODELS -------";
@@ -1049,8 +968,6 @@
 			  res+="\n\n----END OF ENSEMBLE----";
 		  }
 
-=======
->>>>>>> 251f05f9
         res += "\n\nFor better performance, try giving Auto-WEKA more time.";
         return res;
     }
